--- conflicted
+++ resolved
@@ -69,8 +69,6 @@
         </Link>
       </div>
     </div>
-<<<<<<< HEAD
-=======
     <div className='libraries__card libraries__card--wide'>
       <img
         alt='IOTA Smart Contracts'
@@ -140,7 +138,6 @@
         }}
       />
     </div>
->>>>>>> 79d85e0b
   </div>
 );
 
