name: preview
env:
  VERCEL_ORG_ID: ${{ secrets.VERCEL_ORG_ID }}
  VERCEL_PROJECT_ID: ${{ secrets.VERCEL_PROJECT_ID }}
on:
  workflow_dispatch:
  pull_request:
    types: [ready_for_review]
    branches: [main]
  issue_comment:
    types: [created]

jobs:
  preview:
    if: |
      github.event_name == 'workflow_dispatch' ||
      (
        github.actor != 'dependabot[bot]' &&
        (
          github.event.pull_request || 
          (
            github.event.issue.pull_request && 
            contains(github.event.comment.body, '/create-preview')
          )
        )
      )
<<<<<<< HEAD
=======
    strategy:
      matrix:
        environment: [iota, shimmer, next]
    uses: ./.github/workflows/build.reusable.yaml
    with:
      ref: ${{ github.event.issue.pull_request && format('refs/pull/{0}/merge', github.event.issue.number) || '' }}
      environment: ${{ matrix.environment }}
  config:
    needs: [build]
    uses: ./.github/workflows/config.reusable.yaml
  deploy:
>>>>>>> 0d180482
    runs-on: ubuntu-latest
    steps:
      - uses: actions/checkout@v3
        with:
          # Needed for showLastUpdateTime to work
          fetch-depth: 0
      - name: build
        uses: ./.github/actions/build/
      # Convert to Vercel project and upload
      - name: Install Vercel CLI
        run: npm install --global vercel@latest
      - name: Pull Vercel Environment Information
        run: vercel pull --yes --environment=preview --token=${{ secrets.VERCEL_TOKEN }}
      - name: Build Project Artifacts
        run: vercel build --token=${{ secrets.VERCEL_TOKEN }}
      - name: Deploy Project Artifacts to Vercel
        run: vercel deploy --prebuilt --token=${{ secrets.VERCEL_TOKEN }} > vercel_output.txt
      # Set the deploy URL as an output
      - name: Set deploy url
        id: deploy_url
        run: echo "DEPLOY_URL=$(cat vercel_output.txt | awk 'END{print}')" >> $GITHUB_OUTPUT
      - name: Print deploy url
        run: echo ${{ steps.deploy_url.outputs.DEPLOY_URL }}
      # Create a comment on the pull request with the deployed URL
      - name: Comment on pull request
        if: github.event_name != 'workflow_dispatch'
        uses: actions/github-script@v6.4.0
        with:
          github-token: ${{ secrets.GITHUB_TOKEN }}
          script: |
            const DEPLOY_URL = '${{ steps.deploy_url.outputs.DEPLOY_URL }}'
            const COMMIT_SHA = '${{ github.event.pull_request.head.sha }}'
            github.rest.issues.createComment({
              issue_number: context.issue.number,
              owner: context.repo.owner,
              repo: context.repo.repo,
              body: `This pull request has been deployed to Vercel.\n\n\nLatest commit: ${COMMIT_SHA}\n\n:white_check_mark: Preview: ${DEPLOY_URL}`
            })<|MERGE_RESOLUTION|>--- conflicted
+++ resolved
@@ -24,24 +24,11 @@
           )
         )
       )
-<<<<<<< HEAD
-=======
-    strategy:
-      matrix:
-        environment: [iota, shimmer, next]
-    uses: ./.github/workflows/build.reusable.yaml
-    with:
-      ref: ${{ github.event.issue.pull_request && format('refs/pull/{0}/merge', github.event.issue.number) || '' }}
-      environment: ${{ matrix.environment }}
-  config:
-    needs: [build]
-    uses: ./.github/workflows/config.reusable.yaml
-  deploy:
->>>>>>> 0d180482
     runs-on: ubuntu-latest
     steps:
       - uses: actions/checkout@v3
         with:
+          ref: ${{ github.event.issue.pull_request && format('refs/pull/{0}/merge', github.event.issue.number) || '' }}
           # Needed for showLastUpdateTime to work
           fetch-depth: 0
       - name: build
