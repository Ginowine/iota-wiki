module.exports = {
  learn: [
    {
      type: 'category',
      label: 'About IOTA',
      collapsed: false,
      items: [
        'about-iota/an-introduction-to-iota',
        'about-iota/data-transfer',
        'about-iota/value-transfer',
        'about-iota/why-is-iota-feeless',
        'about-iota/roadmap-to-decentralization',
        'about-iota/messages',
        'about-iota/energy-efficiency',
      ],
    },
    {
      type: 'category',
      label: 'IOTA Token',
      collapsed: true,
      items: ['iota-token/buying-iota'],
    },
    {
      type: 'category',
      label: 'Wallets',
      collapsed: true,
      items: [
        'wallets/what-is-a-wallet',
        'wallets/firefly-wallet',
        'wallets/iota-devnet-wallet',
        'wallets/hardware-wallets',
      ],
    },
    {
      type: 'category',
      label: 'Networks',
      collapsed: true,
      items: [
        'networks/iota-1.5-chrysalis',
        'networks/iota-2.0-coordicide',
        'networks/testnets',
        'networks/network-token-migration',
      ],
    },
    {
      type: 'category',
      label: 'Resource Materials',
      collapsed: true,
      items: [
        'resource-materials/glossary',
        'resource-materials/fact-base',
        'resource-materials/infographics',
        'resource-materials/videos',
        "resource-materials/faq's",
      ],
    },
    {
      type: 'category',
      label: 'Research',
      collapsed: true,
      items: ['research/research-outline', 'research/research-papers'],
    },
<<<<<<< HEAD
    // {
    //   type: 'category',
    //   label: 'Future of IOTA',
    //   collapsed: true,
    //   items: [
    //     'future/future-of-iota',
    //     {
    //       type: 'category',
    //       label: 'Smart Contracts',
    //       collapsed: false,
    //       items: [
    //         // 'future/smart-contracts/smart-contracts-introduction',
    //         // 'future/smart-contracts/smart-contracts-VM-and-languages',
    //         // 'future/smart-contracts/smart-contracts-validators',
              'future/smart-contracts/smart-contracts-chains',
    //         // 'future/smart-contracts/smart-contracts-dapps',
    //         // 'future/smart-contracts/smart-contracts-consensus',
    //         // 'future/smart-contracts/smart-contracts-tangle',
    //       ],
    //     },
    //   ],
    // },
=======
    {
      type: 'category',
      label: 'Future of IOTA',
      collapsed: true,
      items: [
        'future/future-of-iota',
        {
          type: 'category',
          label: 'Smart Contracts',
          collapsed: false,
          items: [
            'future/smart-contracts/smart-contracts-introduction',
            'future/smart-contracts/smart-contracts-VM-and-languages',
            'future/smart-contracts/smart-contracts-validators',
            // 'future/smart-contracts/smart-contracts-chains',
            // 'future/smart-contracts/smart-contracts-dapps',
            // 'future/smart-contracts/smart-contracts-consensus',
            // 'future/smart-contracts/smart-contracts-tangle',
            'future/smart-contracts/smart-contracts-community-tutorials',
          ],
        },
      ],
    },
>>>>>>> 1486cdfc
  ],
};<|MERGE_RESOLUTION|>--- conflicted
+++ resolved
@@ -60,30 +60,6 @@
       collapsed: true,
       items: ['research/research-outline', 'research/research-papers'],
     },
-<<<<<<< HEAD
-    // {
-    //   type: 'category',
-    //   label: 'Future of IOTA',
-    //   collapsed: true,
-    //   items: [
-    //     'future/future-of-iota',
-    //     {
-    //       type: 'category',
-    //       label: 'Smart Contracts',
-    //       collapsed: false,
-    //       items: [
-    //         // 'future/smart-contracts/smart-contracts-introduction',
-    //         // 'future/smart-contracts/smart-contracts-VM-and-languages',
-    //         // 'future/smart-contracts/smart-contracts-validators',
-              'future/smart-contracts/smart-contracts-chains',
-    //         // 'future/smart-contracts/smart-contracts-dapps',
-    //         // 'future/smart-contracts/smart-contracts-consensus',
-    //         // 'future/smart-contracts/smart-contracts-tangle',
-    //       ],
-    //     },
-    //   ],
-    // },
-=======
     {
       type: 'category',
       label: 'Future of IOTA',
@@ -98,7 +74,7 @@
             'future/smart-contracts/smart-contracts-introduction',
             'future/smart-contracts/smart-contracts-VM-and-languages',
             'future/smart-contracts/smart-contracts-validators',
-            // 'future/smart-contracts/smart-contracts-chains',
+            'future/smart-contracts/smart-contracts-chains',
             // 'future/smart-contracts/smart-contracts-dapps',
             // 'future/smart-contracts/smart-contracts-consensus',
             // 'future/smart-contracts/smart-contracts-tangle',
@@ -107,6 +83,5 @@
         },
       ],
     },
->>>>>>> 1486cdfc
   ],
 };